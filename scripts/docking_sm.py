--- conflicted
+++ resolved
@@ -8,12 +8,7 @@
 import smach_ros
 import tf2_ros
 from arox_docking.config import CONTAINER_WIDTH, CONTAINER_LENGTH, EPSILON, MBF_FAILURE, MBF_PAT_EXCEEDED, \
-<<<<<<< HEAD
-    DETECTION_ATTEMPTS
-
-=======
     DETECTION_ATTEMPTS, CHARGING_STATION_POS_X, CHARGING_STATION_POS_Y
->>>>>>> 25321689
 from arox_docking.msg import DockAction, DetectAction, DetectGoal, LocalizeGoal, LocalizeAction
 from arox_docking.util import dist, transform_pose, get_failure_msg, get_success_msg
 from geometry_msgs.msg import Point, PoseStamped, Quaternion, Twist
@@ -114,10 +109,6 @@
                 self.entry_pub.publish(pose)
                 userdata.detect_container_output = self.get_container_entry_with_orientation(container_entry, angle)
                 return 'succeeded'
-<<<<<<< HEAD
-
-=======
->>>>>>> 25321689
         return 'aborted'
 
     def determine_container_entry(self, points):
