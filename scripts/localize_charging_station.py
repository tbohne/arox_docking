--- conflicted
+++ resolved
@@ -26,12 +26,8 @@
     def __init__(self):
         self.server = actionlib.SimpleActionServer('localize_charging_station', LocalizeAction, self.execute, False)
         self.station_pub = rospy.Publisher("/publish_charger", Point, queue_size=1)
-<<<<<<< HEAD
-        self.pose_sub = rospy.Subscriber("/odometry/filtered_map", Odometry, self.odom_callback, queue_size=1)
-=======
         self.corner_pub = rospy.Publisher("/publish_corners", PointArray, queue_size=1)
         self.pose_sub = rospy.Subscriber("/odometry/filtered_odom", Odometry, self.odom_callback, queue_size=1)
->>>>>>> 25321689
         self.robot_pos = None
         self.pose_sub = None
         self.server.start()
